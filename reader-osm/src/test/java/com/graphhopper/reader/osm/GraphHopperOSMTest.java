--- conflicted
+++ resolved
@@ -899,11 +899,7 @@
         decorator.addWeighting(fwTruck);
         decorator.addWeighting(fwSimpleTruck);
         try {
-<<<<<<< HEAD
-            decorator.addPreparation(new PrepareContractionHierarchies(ramDir, storage, storage.getGraph(CHGraph.class, fwSimpleTruck), fwSimpleTruck, TraversalMode.NODE_BASED));
-=======
             decorator.addPreparation(new PrepareContractionHierarchies(ramDir, storage, storage.getGraph(CHGraph.class, fwSimpleTruck), TraversalMode.NODE_BASED));
->>>>>>> 87997709
             fail();
         } catch (Exception ex) {
         }
