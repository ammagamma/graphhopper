--- conflicted
+++ resolved
@@ -2,41 +2,25 @@
 
 [Memory efficient data structures & algorithms on (geo) graphs](http://karussell.github.com/GraphHopper/)
 
-<<<<<<< HEAD
-Download OSM file and build graph hopper and run it:
-
-> cd core; ./run.sh unterfranken
-=======
 License
 ----------------
->>>>>>> bdadfe0c
 
 This software stands under Apache License 2
 
-Example Usage
+Usage
 ------------------
 
-<<<<<<< HEAD
+Download OSM file (40MB compressed, then 450MB uncompressed), build graph hopper and run it:
+
+> cd core; ./run.sh unterfranken
+
 If you want to import a bigger OSM (Germany) then run:
 
 > cd core; ./run.sh germany
-=======
-You can download a smaller OSM file (40MB compressed, then 450MB uncompressed), build graph hopper and run it with one command:
-
-> cd core && ./run-ui.sh
->>>>>>> bdadfe0c
 
  * when executing the command again the OSM won't be parsed again, so the UI should pop up within 1 or 2 seconds.
  * After the UI popped up you can drag to move the map or scroll to zoom like in ordinary maps apps
  * Click once to select a departure and another click to select the destination
  * Then a route should pop up like in this image ![from twitter](https://p.twimg.com/AvidlNPCMAA5e_n.png:medium)
-
-Hints
-------------------
-
- * If you want to import the Germany road network run:
-   > cd core; ./run-ui.sh false
-
-   * It takes approx 25 minutes for the import and roughly 1 minute for the ugly&slow UI to pop up. Probably you'll need to tune the memory settings - send me a mail if this fails!
-   * At the moment all operations require redrawing the graph which takes quite some time! So don't click or drag too much ;)
- * you can specify debug=false for the MiniGraphUI see run-ui.sh script. Then you can easier debug the graphs' draw-routine+ * For Germany it takes approx 25 minutes for the import and roughly 1 minute for the ugly&slow UI to pop up. Probably you'll need to tune the memory settings - send me a mail if this fails!
+ * At the moment all operations require redrawing the graph which takes quite some time! So don't click or drag too much ;)