--- conflicted
+++ resolved
@@ -35,29 +35,14 @@
             <artifactId>graphhopper-reader-gtfs</artifactId>
             <version>${project.parent.version}</version>
         </dependency>
-<<<<<<< HEAD
+
         <dependency>
             <groupId>com.graphhopper</groupId>
             <artifactId>graphhopper-isochrone</artifactId>
             <version>${project.parent.version}</version>
         </dependency>
 
-        <dependency>
-            <groupId>com.fasterxml.jackson.core</groupId>
-            <artifactId>jackson-databind</artifactId>
-            <version>${jackson.version}</version>
-        </dependency>
-
-        <dependency>
-            <groupId>com.google.inject</groupId>
-            <artifactId>guice</artifactId>
-            <version>4.1.0</version>
-        </dependency>
-
-        <!-- necessary to use guice ('@Inject') in servlets -->
-=======
         <!-- required for JDK9 -->
->>>>>>> b4f3b829
         <dependency>
             <groupId>javax.xml.ws</groupId>
             <artifactId>jaxws-api</artifactId>
@@ -98,16 +83,13 @@
             <version>${project.parent.version}</version>
             <scope>test</scope>
         </dependency>
-<<<<<<< HEAD
         <dependency>
             <groupId>com.graphhopper</groupId>
             <artifactId>directions-api-client</artifactId>
-            <version>0.9.0</version>
+            <version>0.10.0</version>
             <scope>test</scope>
         </dependency>
 
-=======
->>>>>>> b4f3b829
     </dependencies>
 
     <build>
