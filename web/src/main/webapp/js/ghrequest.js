--- conflicted
+++ resolved
@@ -1,15 +1,15 @@
 // usage: log('inside coolFunc',this,arguments);
 // http://paulirish.com/2009/log-a-lightweight-wrapper-for-consolelog/
 var debug = false;
-window.log = function(){
-  log.history = log.history || [];   // store logs to an array for reference
-  log.history.push(arguments);
-  if (this.console && debug) {
-    console.log( Array.prototype.slice.call(arguments) );
-        }
-    };
-
-GHRequest = function(host) {
+window.log = function () {
+    log.history = log.history || [];   // store logs to an array for reference
+    log.history.push(arguments);
+    if (this.console && debug) {
+        console.log(Array.prototype.slice.call(arguments));
+    }
+};
+
+GHRequest = function (host) {
     this.min_path_precision = 1;
     this.host = host;
     this.route = new GHroute(new GHInput(), new GHInput());
@@ -25,29 +25,32 @@
     this.locale = "en";
     this.do_zoom = true;
     // use jsonp here if host allows CORS
-<<<<<<< HEAD
-    this.dataType = "json";
+    this.dataType = "jsonp";
     // This key can be updated at any time. Get your own API key here: http://graphhopper.com/#enterprise
-    this.key = "Cmmtvx01R56rdHcQQo7VjI6rgPgxuFLvqI8cR31u";
-=======
-    this.dataType = "jsonp";
-    this.key = "K1KVyGYve5choCJAbyejstj5Ho0dEa6RbBnwHbSw";
+    // TODO revert to Cmmtvx01R56rdHcQQo7VjI6rgPgxuFLvqI8cR31u
+    this.key = "Jh2qaFuiVnLhxKw91n1HnofCiTiYE6HLahuUgmCu";
+
     // register events
-    this.route.addListener('route.add', function(evt){
+    this.route.addListener('route.add', function (evt) {
         this.to = this.route.last();
         log("Foo just added.");
     }.bind(this));
-    this.route.addListener('route.remove', function(evt) {
+    this.route.addListener('route.remove', function (evt) {
         this.from = this.route.first();
         this.to = this.route.last();
         log("Foo just removed.");
     }.bind(this));
-    this.route.addListener('route.move', function(evt) {
+    this.route.addListener('route.move', function (evt) {
         this.from = this.route.first();
         this.to = this.route.last();
         log("Foo just moved.");
     }.bind(this));
-    this.route.addListener('route.reverse', function(evt) {
+//    this.route.addListener('route.set', function (evt) {
+//        this.from = this.route.first();
+//        this.to = this.route.last();
+//        log("Foo just moved.");
+//    }.bind(this));
+    this.route.addListener('route.reverse', function (evt) {
         this.from = this.route.first();
         this.to = this.route.last();
         log("Foo just reversed.");
@@ -74,7 +77,6 @@
 GHroute.fromArray = function (array) {
     var route = GHroute.apply(null, array);
     return (route);
->>>>>>> a04820a7
 };
 
 GHroute.isArray = function (value) {
@@ -83,24 +85,25 @@
 };
 
 GHroute.prototype = {
-    first : function () {
+    first: function () {
         return this.getIndex(0);
     },
-    last : function () {
+    last: function () {
         return this.getIndex((this.length - 1));
     },
-    getIndex : function (index) {
+    getIndex: function (index) {
         var index = (isNaN(index)) ? 0 : index;
         if (this[index] instanceof GHInput) {
             return this[index];
-        } else return false;
-    },
-    getIndexByCoord : function (value) {
+        } else
+            return false;
+    },
+    getIndexByCoord: function (value) {
         var point,
-        index = false,
-        coord = new GHInput(value),
-        i,
-        l;
+                index = false,
+                coord = new GHInput(value),
+                i,
+                l;
 
         for (i = 0, l = this.length; i < l; i++) {
             point = this[i];
@@ -111,38 +114,41 @@
         }
         return index;
     },
-    getIndexFromCoord : function (value) {
+    getIndexFromCoord: function (value) {
         return this.getIndex(this.getIndexByCoord(value));
     },
-    size : function () {
+    size: function () {
         return this.length;
     },
-    add : function (value, to) {
+    add: function (value, to) {
         if (GHroute.isArray(value)) {
             for (var i = 0; i < value.length; i++) {
                 Array.prototype.push.call(this, (value[i] instanceof GHInput) ? value[i] : new GHInput(value[i]));
                 if (to !== undefined) {
                     this.move(-1, to, true);
-                    to++; 
-                } else to = this.lenght -1;
+                    to++;
+                } else
+                    to = this.lenght - 1;
                 this.fire('route.add', {
-                    point : this[to],
-                    to : to
+                    point: this[to],
+                    to: to
                 });
             }
             return (this);
         } else {
             Array.prototype.push.call(this, (value instanceof GHInput) ? value : new GHInput(value));
-            if (to !== undefined) this.move(-1, to, true);
-            else to = this.lenght -1;
+            if (to !== undefined)
+                this.move(-1, to, true);
+            else
+                to = this.lenght - 1;
             this.fire('route.add', {
-                point : this[to],
-                to : to
+                point: this[to],
+                to: to
             });
         }
         return (this[to]);
     },
-    del : function (value) {
+    delete: function (value) {
         var index = false;
         if (!(isNaN(value) || value >= this.length) && this[value] !== undefined) {
             index = value;
@@ -157,34 +163,39 @@
         }
         return (this);
     },
-    remove : function (from, to) {
+    remove: function (from, to) {
         var to = to || 1;
         Array.prototype.splice.call(this, from, to);
-        if (this.length === 1) Array.prototype.push.call(this, new GHInput());
+        if (this.length === 1)
+            Array.prototype.push.call(this, new GHInput());
         this.fire('route.remove', {
-            from : from,
-            to : to
+            from: from,
+            to: to
         });
         return (this);
     },
-    addAll : function () {
+    addAll: function () {
         for (var i = 0; i < arguments.length; i++) {
             this.add(arguments[i]);
         }
         return (this);
     },
-    set : function (value, to, create) {
-        if (value instanceof GHInput) this[to] = value;
-        else if (this[to] instanceof GHInput) this[to].set(value);
-        else if (create) return this.add(value, to);
-        else return false;
+    set: function (value, to, create) {
+        if (value instanceof GHInput)
+            this[to] = value;
+        else if (this[to] instanceof GHInput) {
+            this[to].set(value);
+        } else if (create)
+            return this.add(value, to);
+        else
+            return false;
         this.fire('route.set', {
-            point : this[to],
-            to : to
+            point: this[to],
+            to: to
         });
         return (this[to]);
     },
-    move : function (old_index, new_index, supress_event) {
+    move: function (old_index, new_index, supress_event) {
         while (old_index < 0) {
             old_index += this.length;
         }
@@ -198,45 +209,40 @@
             }
         }
         Array.prototype.splice.call(this, new_index, 0, Array.prototype.splice.call(this, old_index, 1)[0]);
-        if (!supress_event) this.fire('route.move', {
-            old_index : old_index,
-            new_index : new_index
-        });
+        if (!supress_event)
+            this.fire('route.move', {
+                old_index: old_index,
+                new_index: new_index
+            });
         return (this);
     },
-    reverse : function () {
+    reverse: function () {
         Array.prototype.reverse.call(this);
         this.fire('route.reverse', {});
         return (this);
     },
-    isResolved : function () {
-        var point,
-        state = true,
-        i,
-        l;
-
-        for (i = 0, l = this.length; i < l; i++) {
-            point = this[i];
+    isResolved: function () {
+        for (var i = 0, l = this.length; i < l; i++) {
+            var point = this[i];
             if (!point.isResolved()) {
-                state = false;
-                break;
-            }
-        }
-        return state;
+                return false;
+            }
+        }
+        return true;
     },
     addListener: function (type, listener) {
-        if (typeof this._listeners[type] == "undefined") {
+        if (typeof this._listeners[type] === "undefined") {
             this._listeners[type] = [];
         }
         this._listeners[type].push(listener);
     },
     fire: function (event, options) {
-        if (typeof event == "string") {
-            event = { type: event };
-        }
-        if (typeof options == "object") {
-            for (var attrname in options) { 
-                event[attrname] = options[attrname]; 
+        if (typeof event === "string") {
+            event = {type: event};
+        }
+        if (typeof options === "object") {
+            for (var attrname in options) {
+                event[attrname] = options[attrname];
             }
         }
         if (!event.route) {
@@ -247,7 +253,7 @@
         }
         if (this._listeners[event.type] instanceof Array) {
             var listeners = this._listeners[event.type];
-            for (var i=0, len=listeners.length; i < len; i++) {
+            for (var i = 0, len = listeners.length; i < len; i++) {
                 listeners[i].call(this, event);
             }
         }
@@ -255,7 +261,7 @@
     removeListener: function (type, listener) {
         if (this._listeners[type] instanceof Array) {
             var listeners = this._listeners[type];
-            for (var i=0, len=listeners.length; i < len; i++) {
+            for (var i = 0, len = listeners.length; i < len; i++) {
                 if (listeners[i] === listener) {
                     listeners.splice(i, 1);
                     break;
@@ -264,28 +270,9 @@
         }
     }
 };
-/* for what?
-GHRequest.in = function(str) {
-    // either text or coordinates
-    this.input = str;
-    try {
-        var index = str.indexOf(",");
-        if (index >= 0) {
-            this.lat = round(parseFloat(str.substr(0, index)));
-            this.lng = round(parseFloat(str.substr(index + 1)));
-            if (!isNaN(this.lat) && !isNaN(this.lng)) {
-                this.input = this.toString();
-            } else {
-                this.lat = undefined;
-                this.lng = undefined;
-            }
-        }
-    } catch (ex) {
-    }
-};
-*/
+
 // todo
-GHRequest.prototype.init = function(params) {
+GHRequest.prototype.init = function (params) {
     //    for(var key in params) {
     //        var val = params[key];
     //        if(val === "false")
@@ -353,7 +340,7 @@
     }
 };
 
-GHRequest.prototype.initVehicle = function(vehicle) {
+GHRequest.prototype.initVehicle = function (vehicle) {
     this.vehicle = vehicle;
     var featureSet = this.features[this.vehicle];
     if (featureSet && featureSet.elevation)
@@ -362,65 +349,59 @@
         this.elevation = false;
 };
 
-GHRequest.prototype.hasElevation = function() {
+GHRequest.prototype.hasElevation = function () {
     return this.elevation;
 };
 
-GHRequest.prototype.createGeocodeURL = function(host) {
+GHRequest.prototype.createGeocodeURL = function (host) {
     var tmpHost = this.host;
     if (host)
         tmpHost = host;
     return this.createPath(tmpHost + "/geocode?limit=8&type=" + this.dataType + "&key=" + this.key + "&locale=" + this.locale);
 };
 
-GHRequest.prototype.createURL = function() {
+GHRequest.prototype.createURL = function () {
     return this.createPath(this.host + "/route?" + this.createParams() + "&type=" + this.dataType + "&key=" + this.key);
 };
 
-GHRequest.prototype.createGPXURL = function() {
+GHRequest.prototype.createGPXURL = function () {
     // use points instead of strings
-    var str = "",
-    point,
-    i,
-    l;
-    
+    var str = "", point, i, l;
+
     for (i = 0, l = this.route.size(); i < l; i++) {
         point = this.route.getIndex(i);
-        if (i > 0) str += "&";
+        if (i > 0)
+            str += "&";
         str += "point=" + encodeURIComponent(point.toString());
     }
     return this.createPath(this.host + "/route?" + str + "&type=gpx&key=" + this.key);
 };
 
-GHRequest.prototype.createHistoryURL = function() {
-    var str = "?",
-    point,
-    i,
-    l;
-    
+GHRequest.prototype.createHistoryURL = function () {
+    var str = "?", point, i, l;
+
     for (i = 0, l = this.route.size(); i < l; i++) {
         point = this.route.getIndex(i);
-        if (i > 0) str += "&";
+        if (i > 0)
+            str += "&";
         str += "point=" + encodeURIComponent(point.input);
     }
     return this.createPath(str);
 };
 
-GHRequest.prototype.createParams = function() {
-    var str = "",
-    point,
-    i,
-    l;
-    
+GHRequest.prototype.createParams = function () {
+    var str = "", point, i, l;
+
     for (i = 0, l = this.route.size(); i < l; i++) {
         point = this.route.getIndex(i);
-        if (i > 0) str += "&";
+        if (i > 0)
+            str += "&";
         str += "point=" + encodeURIComponent(point.toString());
     }
     return (str);
 };
 
-GHRequest.prototype.createPath = function(url) {
+GHRequest.prototype.createPath = function (url) {
     if (this.vehicle && this.vehicle !== "car")
         url += "&vehicle=" + this.vehicle;
     // fastest or shortest
@@ -438,7 +419,7 @@
     if (!this.points_encoded)
         url += "&points_encoded=false";
 
-    if(this.elevation)
+    if (this.elevation)
         url += "&elevation=true";
     if (this.debug)
         url += "&debug=true";
@@ -497,12 +478,12 @@
     return array;
 }
 
-GHRequest.prototype.doRequest = function(url, callback) {
+GHRequest.prototype.doRequest = function (url, callback) {
     var that = this;
     $.ajax({
         timeout: 30000,
         url: url,
-        success: function(json) {
+        success: function (json) {
             if (json.paths) {
                 for (var i = 0; i < json.paths.length; i++) {
                     var path = json.paths[i];
@@ -518,7 +499,7 @@
             }
             callback(json);
         },
-        error: function(err) {
+        error: function (err) {
             // problematic: this callback is not invoked when using JSONP!
             // http://stackoverflow.com/questions/19035557/jsonp-request-error-handling
             var msg = "API did not respond! ";
@@ -539,11 +520,11 @@
         },
         type: "GET",
         dataType: this.dataType,
-        crossDomain : true
+        crossDomain: true
     });
 };
 
-GHRequest.prototype.getInfo = function() {
+GHRequest.prototype.getInfo = function () {
     var url = this.host + "/info?type=" + this.dataType + "&key=" + this.key;
     log(url);
     return $.ajax({
@@ -551,11 +532,11 @@
         timeout: 3000,
         type: "GET",
         dataType: this.dataType,
-        crossDomain : true
+        crossDomain: true
     });
 };
 
-GHInput = function(input) {
+GHInput = function (input) {
     this.set(input);
 };
 
@@ -569,50 +550,58 @@
     return (stringValue.toLowerCase() === "[object string]");
 };
 
-GHInput.prototype.isResolved = function() {
-    return this.lat && this.lng;
-};
-
-GHInput.prototype.setCoord = function(lat, lng) {
+GHInput.prototype.isResolved = function () {
+    return !isNaN(this.lat) && !isNaN(this.lng);
+};
+
+GHInput.prototype.setCoord = function (lat, lng) {
     this.lat = round(lat);
     this.lng = round(lng);
     this.input = this.toString();
 };
 
-GHInput.prototype.set = function(strOrObject) {
+GHInput.prototype.setUnresolved = function () {
+    this.lat = undefined;
+    this.lng = undefined;
+};
+
+GHInput.prototype.set = function (strOrObject) {
     // either text or coordinates or object
     this.input = strOrObject;
+    // reset to unresolved
+
+
     if (GHInput.isObject(strOrObject)) {
         this.setCoord(strOrObject.lat, strOrObject.lng);
-    }
-    else if (GHInput.isString(strOrObject)) {
+    } else if (GHInput.isString(strOrObject)) {
         var index = strOrObject.indexOf(",");
-        if (index >= 0) { 
+        if (index >= 0) {
             this.lat = round(parseFloat(strOrObject.substr(0, index)));
             this.lng = round(parseFloat(strOrObject.substr(index + 1)));
-            // check real float, prevent false-positives with addresses
-            if ((this.lat === +this.lat && this.lat !== (this.lat|0)) && (this.lng === +this.lng && this.lng !== (this.lng|0))) {
+
+            if (this.isResolved()) {
                 this.input = this.toString();
             } else {
-                this.lat = undefined;
-                this.lng = undefined;
-            }
-        }
-    }
-};
-
-GHInput.prototype.toString = function() {
+                this.setUnresolved();
+            }
+        } else {
+            this.setUnresolved();
+        }
+    }
+};
+
+GHInput.prototype.toString = function () {
     if (this.lat !== undefined && this.lng !== undefined)
         return this.lat + "," + this.lng;
     return undefined;
 };
 
-GHRequest.prototype.setLocale = function(locale) {
+GHRequest.prototype.setLocale = function (locale) {
     if (locale)
         this.locale = locale;
 };
 
-GHRequest.prototype.fetchTranslationMap = function(urlLocaleParam) {
+GHRequest.prototype.fetchTranslationMap = function (urlLocaleParam) {
     if (!urlLocaleParam)
         // let servlet figure out the locale from the Accept-Language header
         urlLocaleParam = "";
@@ -623,6 +612,6 @@
         timeout: 3000,
         type: "GET",
         dataType: this.dataType,
-        crossDomain : true
+        crossDomain: true
     });
 };