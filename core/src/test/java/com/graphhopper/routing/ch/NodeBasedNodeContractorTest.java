--- conflicted
+++ resolved
@@ -20,13 +20,10 @@
 import com.graphhopper.routing.Dijkstra;
 import com.graphhopper.routing.DijkstraBidirectionCH;
 import com.graphhopper.routing.DijkstraOneToMany;
-<<<<<<< HEAD
-import com.graphhopper.routing.Path;
-=======
 import com.graphhopper.routing.profiles.BooleanEncodedValue;
 import com.graphhopper.routing.profiles.EncodedValue;
 import com.graphhopper.routing.profiles.SimpleBooleanEncodedValue;
->>>>>>> 7be19e12
+import com.graphhopper.routing.Path;
 import com.graphhopper.routing.util.*;
 import com.graphhopper.routing.weighting.ShortestWeighting;
 import com.graphhopper.routing.weighting.Weighting;
@@ -295,7 +292,7 @@
     public void testNodeContraction_shortcutWeightRounding() {
         // 0 ------------> 4
         //  \             /
-        //   1 --> 2 --> 3 
+        //   1 --> 2 --> 3
         double[] distances = {4.019, 1.006, 1.004, 1.006, 1.004};
         graph.edge(0, 4, distances[0], false);
         EdgeIteratorState edge1 = graph.edge(0, 1, distances[1], false);
