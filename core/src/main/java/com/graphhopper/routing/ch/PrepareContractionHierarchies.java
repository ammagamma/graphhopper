--- conflicted
+++ resolved
@@ -65,11 +65,7 @@
     private final StopWatch neighborUpdateSW = new StopWatch();
     private final StopWatch contractionSW = new StopWatch();
     private final Params params;
-<<<<<<< HEAD
     NodeContractor nodeContractor;
-=======
-    private NodeContractor nodeContractor;
->>>>>>> 87997709
     private CHEdgeExplorer vehicleAllExplorer;
     private CHEdgeExplorer vehicleAllTmpExplorer;
     int maxLevel;
@@ -189,11 +185,7 @@
         //   but we need the additional oldPriorities array to keep the old value which is necessary for the update method
         sortedNodes = new GHTreeMapComposed();
         oldPriorities = new float[prepareGraph.getNodes()];
-<<<<<<< HEAD
         nodeContractor = createNodeContractor(ghStorage, traversalMode);
-=======
-        nodeContractor = new NodeBasedNodeContractor(dir, ghStorage, prepareGraph, weighting, pMap);
->>>>>>> 87997709
         nodeContractor.initFromGraph();
     }
 
@@ -305,11 +297,7 @@
                 if (prepareGraph.getLevel(nn) != maxLevel)
                     continue;
 
-<<<<<<< HEAD
                 if (neighborUpdate && !updatedNeighors.contains(nn) && rand.nextInt(100) < params.getNeighborUpdatePercentage()) {
-=======
-                if (neighborUpdate && rand.nextInt(100) < params.getNeighborUpdatePercentage()) {
->>>>>>> 87997709
                     neighborUpdateSW.start();
                     float oldPrio = oldPriorities[nn];
                     float priority = oldPriorities[nn] = calculatePriority(nn);
@@ -421,17 +409,6 @@
          * Specifies how often periodic updates will happen. The higher the value the longer the preparation takes
          * but the less shortcuts are produced.
          */
-<<<<<<< HEAD
-        int periodicUpdatesPercentage;
-        /**
-         * Specifies when lazy updates will happen, measured relative to all existing nodes. 100 means always.
-         */
-        int lastNodesLazyUpdatePercentage;
-        /**
-         * Specifies how often neighbor updates will happen. 100 means always.
-         */
-        int neighborUpdatePercentage;
-=======
         private int periodicUpdatesPercentage;
         /**
          * Specifies when lazy updates will happen, measured relative to all existing nodes. 100 means always.
@@ -441,34 +418,21 @@
          * Specifies how often neighbor updates will happen. 100 means always.
          */
         private int neighborUpdatePercentage;
->>>>>>> 87997709
         /**
          * Defines how many nodes (percentage) should be contracted. Less nodes means slower query but
          * faster contraction.
          */
-<<<<<<< HEAD
-        int nodesContractedPercentage;
-=======
         private int nodesContractedPercentage;
->>>>>>> 87997709
         /**
          * Specifies how often a log message should be printed. Specify something around 20 (20% of the
          * start nodes).
          */
-<<<<<<< HEAD
-        int logMessagesPercentage;
+        private int logMessagesPercentage;
 
         static Params forTraversalMode(TraversalMode traversalMode) {
             if (traversalMode.isEdgeBased()) {
                 // todo: optimize
                 return new Params(0, 100, 0, 100, 5);
-=======
-        private int logMessagesPercentage;
-
-        static Params forTraversalMode(TraversalMode traversalMode) {
-            if (traversalMode.isEdgeBased()) {
-                throw new IllegalArgumentException("Contraction Hierarchies are not supported for edge-based traversal yet");
->>>>>>> 87997709
             } else {
                 return new Params(20, 10, 20, 100, 20);
             }
@@ -476,19 +440,11 @@
 
         private Params(int periodicUpdatesPercentage, int lastNodesLazyUpdatePercentage, int neighborUpdatePercentage,
                        int nodesContractedPercentage, int logMessagesPercentage) {
-<<<<<<< HEAD
-            this.periodicUpdatesPercentage = periodicUpdatesPercentage;
-            this.lastNodesLazyUpdatePercentage = lastNodesLazyUpdatePercentage;
-            this.neighborUpdatePercentage = neighborUpdatePercentage;
-            this.nodesContractedPercentage = nodesContractedPercentage;
-            this.logMessagesPercentage = logMessagesPercentage;
-=======
             setPeriodicUpdatesPercentage(periodicUpdatesPercentage);
             setLastNodesLazyUpdatePercentage(lastNodesLazyUpdatePercentage);
             setNeighborUpdatePercentage(neighborUpdatePercentage);
             setNodesContractedPercentage(nodesContractedPercentage);
             setLogMessagesPercentage(logMessagesPercentage);
->>>>>>> 87997709
         }
 
         int getPeriodicUpdatesPercentage() {
