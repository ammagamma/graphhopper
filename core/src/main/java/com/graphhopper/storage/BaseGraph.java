--- conflicted
+++ resolved
@@ -30,11 +30,9 @@
 import org.slf4j.Logger;
 import org.slf4j.LoggerFactory;
 
-<<<<<<< HEAD
+import static com.graphhopper.util.Helper.nf;
+
 import java.util.Locale;
-=======
-import static com.graphhopper.util.Helper.nf;
->>>>>>> 01d2bc10
 
 /**
  * The base graph handles nodes and edges file format. It can be used with different Directory
